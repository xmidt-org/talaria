package main

import (
	"errors"
	"fmt"
	"reflect"
	"strings"
)

var (
<<<<<<< HEAD
	ErrIterableOnly = errors.New("Only slices are currently supported as iterable.")
	ErrIntTypeOnly  = errors.New("Only int valiues are supported")
=======
	ErrIterableTypeOnly = errors.New("Only slices and arrays are currently supported as iterable")
	ErrIntTypeOnly      = errors.New("Only int values are supported")
>>>>>>> 40b7bcda
)

// Supported operations
const (
	IntersectOp = "intersect"
	ContainsOp  = "contains"
	EqualsOp    = "=="
)

// binOp encapsulates the execution of a generic binary operator.
type binOp interface {
	//Evaluate applies the operation from left to right
	Evaluate(left, right interface{}) (bool, error)

	// Name is the name of the operation.
	Name() string
}

type parsedCheck struct {
	name                 string
	wrpCredentialPath    string
	deviceCredentialPath string
	assertion            binOp
	inversed             bool
}

func parseDeviceAccessChecks(configs []deviceAccessCheck) ([]parsedCheck, []error) {
	var (
		parsedChecks = make([]parsedCheck, len(configs))
		errs         []error
	)
	for i, config := range configs {
		parsedCheck := parsedCheck{
			name:                 strings.Trim(config.Name, " "),
			wrpCredentialPath:    strings.Trim(config.WRPCredentialPath, " "),
			deviceCredentialPath: strings.Trim(config.DeviceCredentialPath, " "),
			inversed:             config.Inversed,
		}

		errMsg := ""
		if parsedCheck.name == "" || parsedCheck.wrpCredentialPath == "" || parsedCheck.deviceCredentialPath == "" {
			errMsg += "No fields should be empty."
		}

		check, err := newBinOp(config.Op)
		if err != nil {
			errMsg += " " + err.Error()
		}

		if len(errMsg) > 0 {
			errs = append(errs, fmt.Errorf("Check %d: %s", i, errMsg))
		}

		if len(errs) > 0 {
			continue
		}

		parsedCheck.assertion = check
		parsedChecks[i] = parsedCheck
	}

	if len(errs) > 0 {
		return nil, errs

	}

	return parsedChecks, nil
}

func newBinOp(operation string) (binOp, error) {
	switch operation {
	case IntersectOp:
		return new(intersects), nil
	case ContainsOp:
		return new(contains), nil
	case EqualsOp:
		return new(equals), nil
	default:
		return nil, errors.New("Operation not supported")
	}
}

// intersects returns true if left and right contain
// some shared member. False otherwise.
// Note:
// - only elements which can be casted to slices are currently supported.
type intersects struct{}

func (i intersects) Evaluate(left, right interface{}) (bool, error) {
	if left == nil || right == nil {
		return false, nil
	}

	a, ok := iterable(left)
	if !ok {
		return false, ErrIterableOnly
	}

	b, ok := iterable(right)
	if !ok {
		return false, ErrIterableOnly
	}

	m := make(map[interface{}]bool)

	for _, e := range a {
		m[e] = true
	}

	for _, e := range b {
		if m[e] {
			return true, nil
		}
	}

	return false, nil
}

func (i intersects) Name() string {
	return IntersectOp
}

// contains returns true if right is a member of left.
// Note: only slices are supported.
type contains struct{}

func (c contains) Evaluate(list interface{}, element interface{}) (bool, error) {
	if list == nil {
		return false, nil
	}

	l, ok := iterable(list)
	if !ok {
		return false, ErrIterableOnly
	}

	for _, e := range l {
		if reflect.DeepEqual(e, element) {
			return true, nil
		}
	}

	return false, nil
}

func (c contains) Name() string {
	return ContainsOp
}

// equals returns true if left and right at equas as defined by reflect.DeepEqual()
type equals struct{}

func (e equals) Evaluate(left interface{}, right interface{}) (bool, error) {
	return reflect.DeepEqual(left, right), nil
}

func (e equals) Name() string {
	return EqualsOp
}

//iterable checks that the given interface is of a
//supported iterable reflect.Kind and if so,
//returns a slice of its elements
func iterable(e interface{}) ([]interface{}, bool) {
	switch reflect.TypeOf(e).Kind() {
	case reflect.Slice, reflect.Array:
		v := reflect.ValueOf(e)
		n := v.Len()

		elements := make([]interface{}, n)
		for i := 0; i < n; i++ {
			elements[i] = v.Index(i).Interface()
		}
		return elements, true
	}

	return nil, false
}<|MERGE_RESOLUTION|>--- conflicted
+++ resolved
@@ -8,13 +8,8 @@
 )
 
 var (
-<<<<<<< HEAD
-	ErrIterableOnly = errors.New("Only slices are currently supported as iterable.")
-	ErrIntTypeOnly  = errors.New("Only int valiues are supported")
-=======
 	ErrIterableTypeOnly = errors.New("Only slices and arrays are currently supported as iterable")
 	ErrIntTypeOnly      = errors.New("Only int values are supported")
->>>>>>> 40b7bcda
 )
 
 // Supported operations
@@ -110,12 +105,12 @@
 
 	a, ok := iterable(left)
 	if !ok {
-		return false, ErrIterableOnly
+		return false, ErrIterableTypeOnly
 	}
 
 	b, ok := iterable(right)
 	if !ok {
-		return false, ErrIterableOnly
+		return false, ErrIterableTypeOnly
 	}
 
 	m := make(map[interface{}]bool)
@@ -148,7 +143,7 @@
 
 	l, ok := iterable(list)
 	if !ok {
-		return false, ErrIterableOnly
+		return false, ErrIterableTypeOnly
 	}
 
 	for _, e := range l {
