module github.com/xmidt-org/talaria

go 1.19

require (
	github.com/fatih/structs v1.1.0
	github.com/go-kit/kit v0.12.0
	github.com/golang-jwt/jwt v3.2.2+incompatible
	github.com/goph/emperror v0.17.3-0.20190703203600-60a8d9faa17b
	github.com/gorilla/mux v1.8.0
	github.com/justinas/alice v1.2.0
	github.com/prometheus/client_golang v1.15.1
	github.com/segmentio/ksuid v1.0.4
	github.com/spf13/cast v1.5.1
	github.com/spf13/pflag v1.0.5
	github.com/spf13/viper v1.16.0
	github.com/stretchr/testify v1.8.4
	github.com/thedevsaddam/gojsonq/v2 v2.5.2
	github.com/xmidt-org/bascule v0.11.5
	github.com/xmidt-org/candlelight v0.0.16
	github.com/xmidt-org/clortho v0.0.4
	github.com/xmidt-org/sallust v0.2.2
	github.com/xmidt-org/touchstone v0.1.2
	github.com/xmidt-org/webpa-common/v2 v2.1.3
	github.com/xmidt-org/wrp-go/v3 v3.1.6
	go.opentelemetry.io/contrib/instrumentation/github.com/gorilla/mux/otelmux v0.40.0
	go.uber.org/zap v1.24.0
)

require (
	emperror.dev/emperror v0.33.0 // indirect
	emperror.dev/errors v0.8.1 // indirect
	github.com/SermoDigital/jose v0.9.2-0.20161205224733-f6df55f235c2 // indirect
	github.com/VividCortex/gohistogram v1.0.0 // indirect
	github.com/armon/go-metrics v0.4.1 // indirect
	github.com/benbjohnson/clock v1.3.0 // indirect
	github.com/beorn7/perks v1.0.1 // indirect
	github.com/billhathaway/consistentHash v0.0.0-20140718022140-addea16d2229 // indirect
	github.com/c9s/goprocinfo v0.0.0-20210130143923-c95fcf8c64a8 // indirect
	github.com/cenkalti/backoff/v4 v4.2.0 // indirect
	github.com/cespare/xxhash/v2 v2.2.0 // indirect
	github.com/davecgh/go-spew v1.1.1 // indirect
	github.com/decred/dcrd/dcrec/secp256k1/v4 v4.2.0 // indirect
	github.com/fatih/color v1.13.0 // indirect
	github.com/felixge/httpsnoop v1.0.3 // indirect
	github.com/fsnotify/fsnotify v1.6.0 // indirect
	github.com/go-kit/log v0.2.1 // indirect
	github.com/go-logfmt/logfmt v0.6.0 // indirect
	github.com/go-logr/logr v1.2.3 // indirect
	github.com/go-logr/stdr v1.2.2 // indirect
	github.com/go-zookeeper/zk v1.0.3 // indirect
<<<<<<< HEAD
	github.com/goccy/go-json v0.10.0 // indirect
	github.com/golang/glog v1.1.0 // indirect
=======
	github.com/goccy/go-json v0.10.2 // indirect
>>>>>>> c502621a
	github.com/golang/protobuf v1.5.3 // indirect
	github.com/google/uuid v1.3.0 // indirect
	github.com/gorilla/schema v1.2.0 // indirect
	github.com/gorilla/websocket v1.5.0 // indirect
	github.com/grpc-ecosystem/grpc-gateway/v2 v2.15.1 // indirect
	github.com/hashicorp/consul/api v1.21.0 // indirect
	github.com/hashicorp/go-cleanhttp v0.5.2 // indirect
	github.com/hashicorp/go-hclog v1.4.0 // indirect
	github.com/hashicorp/go-immutable-radix v1.3.1 // indirect
	github.com/hashicorp/go-rootcerts v1.0.2 // indirect
	github.com/hashicorp/golang-lru v0.5.4 // indirect
	github.com/hashicorp/hcl v1.0.0 // indirect
	github.com/hashicorp/serf v0.10.1 // indirect
	github.com/influxdata/influxdb1-client v0.0.0-20220302092344-a9ab5670611c // indirect
	github.com/jtacoma/uritemplates v1.0.0 // indirect
	github.com/lestrrat-go/blackmagic v1.0.1 // indirect
	github.com/lestrrat-go/httpcc v1.0.1 // indirect
	github.com/lestrrat-go/httprc v1.0.4 // indirect
	github.com/lestrrat-go/iter v1.0.2 // indirect
<<<<<<< HEAD
	github.com/lestrrat-go/jwx/v2 v2.0.8 // indirect
=======
	github.com/lestrrat-go/jwx/v2 v2.0.11 // indirect
>>>>>>> c502621a
	github.com/lestrrat-go/option v1.0.1 // indirect
	github.com/magiconair/properties v1.8.7 // indirect
	github.com/mattn/go-colorable v0.1.13 // indirect
	github.com/mattn/go-isatty v0.0.17 // indirect
	github.com/matttproud/golang_protobuf_extensions v1.0.4 // indirect
	github.com/mitchellh/go-homedir v1.1.0 // indirect
	github.com/mitchellh/mapstructure v1.5.0 // indirect
	github.com/openzipkin/zipkin-go v0.4.1 // indirect
	github.com/pelletier/go-toml/v2 v2.0.8 // indirect
	github.com/pkg/errors v0.9.1 // indirect
	github.com/pmezard/go-difflib v1.0.0 // indirect
	github.com/prometheus/client_model v0.3.0 // indirect
	github.com/prometheus/common v0.42.0 // indirect
	github.com/prometheus/procfs v0.9.0 // indirect
	github.com/segmentio/asm v1.2.0 // indirect
	github.com/spaolacci/murmur3 v1.1.0 // indirect
	github.com/spf13/afero v1.9.5 // indirect
	github.com/spf13/jwalterweatherman v1.1.0 // indirect
	github.com/stretchr/objx v0.5.0 // indirect
	github.com/subosito/gotenv v1.4.2 // indirect
	github.com/ugorji/go/codec v1.2.11 // indirect
	github.com/xmidt-org/argus v0.9.10 // indirect
	github.com/xmidt-org/arrange v0.4.0 // indirect
	github.com/xmidt-org/chronon v0.1.1 // indirect
	github.com/xmidt-org/httpaux v0.3.2 // indirect
	go.opentelemetry.io/otel v1.14.0 // indirect
	go.opentelemetry.io/otel/exporters/jaeger v1.14.0 // indirect
	go.opentelemetry.io/otel/exporters/otlp/internal/retry v1.14.0 // indirect
	go.opentelemetry.io/otel/exporters/otlp/otlptrace v1.14.0 // indirect
	go.opentelemetry.io/otel/exporters/otlp/otlptrace/otlptracegrpc v1.14.0 // indirect
	go.opentelemetry.io/otel/exporters/otlp/otlptrace/otlptracehttp v1.14.0 // indirect
	go.opentelemetry.io/otel/exporters/stdout/stdouttrace v1.14.0 // indirect
	go.opentelemetry.io/otel/exporters/zipkin v1.14.0 // indirect
	go.opentelemetry.io/otel/sdk v1.14.0 // indirect
	go.opentelemetry.io/otel/trace v1.14.0 // indirect
	go.opentelemetry.io/proto/otlp v0.19.0 // indirect
	go.uber.org/atomic v1.10.0 // indirect
	go.uber.org/dig v1.16.1 // indirect
	go.uber.org/fx v1.19.3 // indirect
	go.uber.org/multierr v1.11.0 // indirect
	golang.org/x/crypto v0.9.0 // indirect
	golang.org/x/net v0.10.0 // indirect
	golang.org/x/sys v0.8.0 // indirect
	golang.org/x/text v0.9.0 // indirect
	google.golang.org/genproto v0.0.0-20230410155749-daa745c078e1 // indirect
	google.golang.org/grpc v1.55.0 // indirect
	google.golang.org/protobuf v1.30.0 // indirect
	gopkg.in/ini.v1 v1.67.0 // indirect
	gopkg.in/natefinch/lumberjack.v2 v2.2.1 // indirect
	gopkg.in/yaml.v3 v3.0.1 // indirect
)<|MERGE_RESOLUTION|>--- conflicted
+++ resolved
@@ -49,12 +49,8 @@
 	github.com/go-logr/logr v1.2.3 // indirect
 	github.com/go-logr/stdr v1.2.2 // indirect
 	github.com/go-zookeeper/zk v1.0.3 // indirect
-<<<<<<< HEAD
-	github.com/goccy/go-json v0.10.0 // indirect
+	github.com/goccy/go-json v0.10.2 // indirect
 	github.com/golang/glog v1.1.0 // indirect
-=======
-	github.com/goccy/go-json v0.10.2 // indirect
->>>>>>> c502621a
 	github.com/golang/protobuf v1.5.3 // indirect
 	github.com/google/uuid v1.3.0 // indirect
 	github.com/gorilla/schema v1.2.0 // indirect
@@ -74,11 +70,7 @@
 	github.com/lestrrat-go/httpcc v1.0.1 // indirect
 	github.com/lestrrat-go/httprc v1.0.4 // indirect
 	github.com/lestrrat-go/iter v1.0.2 // indirect
-<<<<<<< HEAD
-	github.com/lestrrat-go/jwx/v2 v2.0.8 // indirect
-=======
 	github.com/lestrrat-go/jwx/v2 v2.0.11 // indirect
->>>>>>> c502621a
 	github.com/lestrrat-go/option v1.0.1 // indirect
 	github.com/magiconair/properties v1.8.7 // indirect
 	github.com/mattn/go-colorable v0.1.13 // indirect
